<<<<<<< HEAD
# copy to .env in deployments; never commit real .env
ENV=production
TZ=UTC
DATABASE_URL=postgresql+psycopg://postgres:postgres@db:5432/cinepulse
REDIS_URL=redis://redis:6379/0
TMDB_API_KEY=
POLL_INTERVAL_MIN=15
PUBLISHED_AFTER_HOURS=72
=======
# ===========================
# CinePulse – .env.example
# Copy to .env and adjust.
# ===========================

# ---------- Core ----------
ENV=dev
TZ=Asia/Kolkata
LOG_LEVEL=INFO

# ---------- Storage / Queues ----------
# Postgres is optional right now (kept for future features).
DATABASE_URL=postgresql+psycopg://postgres:postgres@db:5432/cinepulse
REDIS_URL=redis://redis:6379/0
# Max items we keep in the rolling feed list
FEED_MAX=1200

# ---------- Observability ----------
SENTRY_DSN_BACKEND=

# ---------- External APIs (optional) ----------
# Leave blank if not used; keep real tokens in your private .env, never in git.
YOUTUBE_API_KEY=
TMDB_API_KEY=
OMDB_API_KEY=
FCM_SERVER_KEY=

# ---------- Service URLs ----------
# Public URL where browsers / devices can reach your API
API_PUBLIC_BASE_URL=https://api.onlinecalculatorpro.org
# Internal URL for containers to reach the API
API_INTERNAL_BASE_URL=http://api:8000
# Optional HTML/image renderer (only if you run the renderer service)
RENDERER_URL=http://renderer:8000

# Comma-separated origins allowed to call the API (no spaces).
# Keep "*" during early dev, then lock down to your production sites.
CORS_ORIGINS=*,https://cinepusle.netlify.app,https://api.onlinecalculatorpro.org

# Base used to mint share/deep links (Flutter web uses hash route /#/s/<id>)
DEEP_LINK_BASE=https://cinepusle.netlify.app/#/s

# ---------- Push policy (placeholders for later) ----------
QUIET_HOURS_START=23:00
QUIET_HOURS_END=07:00
PUSH_CAPS_DAILY=3
PUSH_CAPS_WEEKLY=10

# ---------- Scheduler / Ingestion ----------
# YouTube channels (comma-separated channel IDs)
# Examples: Netflix, Warner, T-Series. Add/remove as you like.
YT_CHANNELS=UCWOA1ZGywLbqmigxE4Qlvuw,UCz97F7dMxBNOfGYu3rx8aCw,UCq-Fj5jknLsUf-MWSy4_brA

# RSS feeds (comma-separated). You can append a kind hint with |ott or |news.
# Example with hints: https://deadline.com/feed/|news,https://www.pinkvilla.com/entertainment/feed|news
RSS_FEEDS=https://variety.com/feed/,https://deadline.com/feed/,https://www.hollywoodreporter.com/feed/,https://www.bollywoodhungama.com/rss/news.xml,https://www.123telugu.com/feed

# Polling cadence & window
POLL_INTERVAL_MIN=15
PUBLISHED_AFTER_HOURS=72

# Spread each request a bit (avoid bursty traffic) and add small per-cycle jitter
POLL_SPREAD_SEC=2.0
POLL_JITTER_SEC=10

# Optional hard caps per poll (omit or leave blank to use defaults inside code)
YT_MAX_ITEMS=
RSS_MAX_ITEMS=

# Run a single cycle then exit (useful for one-off jobs / debugging)
ONE_SHOT=false

# Feature toggles
ENABLE_YOUTUBE_INGEST=true
ENABLE_RSS_INGEST=true
ENABLE_TMDB_INGEST=false

# ---------- Notes ----------
# - For Android debug over HTTP, ensure your debug manifest enables cleartext and
#   android/app/src/debug/res/xml/network_security_config.xml allows your API host.
# - Keep Netlify / GitHub Action secrets (NETLIFY_AUTH_TOKEN, NETLIFY_SITE_ID,
#   API_BASE_URL, DEEP_LINK_BASE) in repository/secrets — not here.
>>>>>>> 02481001
<|MERGE_RESOLUTION|>--- conflicted
+++ resolved
@@ -1,13 +1,3 @@
-<<<<<<< HEAD
-# copy to .env in deployments; never commit real .env
-ENV=production
-TZ=UTC
-DATABASE_URL=postgresql+psycopg://postgres:postgres@db:5432/cinepulse
-REDIS_URL=redis://redis:6379/0
-TMDB_API_KEY=
-POLL_INTERVAL_MIN=15
-PUBLISHED_AFTER_HOURS=72
-=======
 # ===========================
 # CinePulse – .env.example
 # Copy to .env and adjust.
@@ -89,5 +79,4 @@
 # - For Android debug over HTTP, ensure your debug manifest enables cleartext and
 #   android/app/src/debug/res/xml/network_security_config.xml allows your API host.
 # - Keep Netlify / GitHub Action secrets (NETLIFY_AUTH_TOKEN, NETLIFY_SITE_ID,
-#   API_BASE_URL, DEEP_LINK_BASE) in repository/secrets — not here.
->>>>>>> 02481001
+#   API_BASE_URL, DEEP_LINK_BASE) in repository/secrets — not here.