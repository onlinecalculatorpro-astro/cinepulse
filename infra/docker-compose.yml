version: "3.9"

name: cinepulse

<<<<<<< HEAD
# ---------- shared bits ----------
x-common-env: &common-env
  env_file:
    - ../.env
  environment:
    TZ: ${TZ:-UTC}
    ENV: ${ENV:-dev}
    DATABASE_URL: ${DATABASE_URL:-postgresql+psycopg://postgres:postgres@db:5432/cinepulse}
    REDIS_URL: ${REDIS_URL:-redis://redis:6379/0}
    TMDB_API_KEY: ${TMDB_API_KEY:-}
    # inside the container
    SOURCES_FILE: /app/config/source.yml
=======
networks:
  cinepulse_network:
    driver: bridge

volumes:
  dbdata:
  redisdata:
>>>>>>> 02481001

x-sources-mount: &sources-mount
  - ./source.yml:/app/config/source.yml:ro

x-logging: &logging
  logging:
    driver: json-file
    options:
      max-size: "10m"
      max-file: "3"

networks:
  cinepulse_network:
    driver: bridge

volumes:
  dbdata: {}
  redisdata: {}

services:
  db:
    image: postgres:16
    restart: unless-stopped
    environment:
      POSTGRES_DB: cinepulse
      POSTGRES_USER: postgres
      POSTGRES_PASSWORD: postgres
    volumes:
      - dbdata:/var/lib/postgresql/data
<<<<<<< HEAD
    networks: [cinepulse_network]
    # keep DB private (NO host port). If you must access from host, use:
    # ports: ["127.0.0.1:5432:5432"]
=======
    networks:
      - cinepulse_network
    ports:
      - "5432:5432"
>>>>>>> 02481001
    healthcheck:
      test:
        - CMD-SHELL
        - pg_isready -U postgres -d cinepulse
      interval: 10s
      timeout: 5s
      retries: 5
<<<<<<< HEAD
      start_period: 10s

=======
>>>>>>> 02481001

  redis:
    image: redis:7-alpine
    restart: unless-stopped
<<<<<<< HEAD
    command: ["redis-server", "--appendonly", "yes"]
    volumes:
      - redisdata:/data
    networks: [cinepulse_network]
=======
    command:
      - redis-server
      - --appendonly
      - "yes"
    volumes:
      - redisdata:/data
    networks:
      - cinepulse_network
>>>>>>> 02481001
    healthcheck:
      test:
        - CMD
        - redis-cli
        - ping
      interval: 10s
      timeout: 3s
      retries: 5
<<<<<<< HEAD
      start_period: 5s


  api:
    <<:
      - *common-env
      - *logging
=======

  api:
>>>>>>> 02481001
    build:
      context: ..
      dockerfile: infra/Dockerfile
      target: api
    restart: unless-stopped
    depends_on:
<<<<<<< HEAD
      db: { condition: service_healthy }
      redis: { condition: service_healthy }
    volumes: *sources-mount
    networks: [cinepulse_network]
=======
      db:
        condition: service_healthy
      redis:
        condition: service_healthy
    environment:
      TZ: ${TZ:-UTC}
      ENV: ${ENV:-dev}
      DATABASE_URL: ${DATABASE_URL:-postgresql+psycopg://postgres:postgres@db:5432/cinepulse}
      REDIS_URL: ${REDIS_URL:-redis://redis:6379/0}
      TMDB_API_KEY: ${TMDB_API_KEY:-}
      SOURCES_FILE: /app/config/source.yml
    env_file:
      - ../.env
    volumes:
      - ./source.yml:/app/config/source.yml:ro
    networks:
      - cinepulse_network
>>>>>>> 02481001
    ports:
      - "127.0.0.1:18000:8000"
    healthcheck:
      test:
        - CMD-SHELL
        - |
          python - <<'PY'
          import urllib.request,sys
          try:
              r=urllib.request.urlopen('http://localhost:8000/health',timeout=3)
              sys.exit(0 if r.status==200 else 1)
          except Exception:
              sys.exit(1)
          PY
      interval: 15s
      timeout: 5s
      retries: 5

<<<<<<< HEAD

  worker:
    <<:
      - *common-env
      - *logging
=======
  worker:
>>>>>>> 02481001
    build:
      context: ..
      dockerfile: infra/Dockerfile
      target: worker
    restart: unless-stopped
    depends_on:
<<<<<<< HEAD
      redis: { condition: service_healthy }
    volumes: *sources-mount
    networks: [cinepulse_network]
    command: >
      sh -lc 'rq worker -u "$$REDIS_URL" default'
=======
      redis:
        condition: service_healthy
    environment:
      TZ: ${TZ:-UTC}
      ENV: ${ENV:-dev}
      DATABASE_URL: ${DATABASE_URL:-postgresql+psycopg://postgres:postgres@db:5432/cinepulse}
      REDIS_URL: ${REDIS_URL:-redis://redis:6379/0}
      TMDB_API_KEY: ${TMDB_API_KEY:-}
      SOURCES_FILE: /app/config/source.yml
    env_file:
      - ../.env
    volumes:
      - ./source.yml:/app/config/source.yml:ro
    networks:
      - cinepulse_network
    command: >
      rq worker -u ${REDIS_URL} default
>>>>>>> 02481001
    healthcheck:
      test:
        - CMD-SHELL
        - |
          python - <<'PY'
          import os,sys
          from redis import from_url
          from_url(os.getenv('REDIS_URL','redis://redis:6379/0')).ping()
          sys.exit(0)
          PY
      interval: 20s
      timeout: 5s
      retries: 5
<<<<<<< HEAD
      start_period: 10s

=======
>>>>>>> 02481001

  scheduler:
    build:
      context: ..
      dockerfile: infra/Dockerfile
      target: scheduler
    restart: unless-stopped
    depends_on:
<<<<<<< HEAD
      redis: { condition: service_healthy }
    volumes: *sources-mount
    networks: [cinepulse_network]
    environment:
=======
      redis:
        condition: service_healthy
    environment:
      TZ: ${TZ:-UTC}
      ENV: ${ENV:-dev}
      DATABASE_URL: ${DATABASE_URL:-postgresql+psycopg://postgres:postgres@db:5432/cinepulse}
      REDIS_URL: ${REDIS_URL:-redis://redis:6379/0}
      TMDB_API_KEY: ${TMDB_API_KEY:-}
      SOURCES_FILE: /app/config/source.yml
>>>>>>> 02481001
      POLL_INTERVAL_MIN: ${POLL_INTERVAL_MIN:-15}
      PUBLISHED_AFTER_HOURS: ${PUBLISHED_AFTER_HOURS:-72}
      POLL_SPREAD_SEC: ${POLL_SPREAD_SEC:-2.0}
      POLL_JITTER_SEC: ${POLL_JITTER_SEC:-10}
      ONE_SHOT: ${ONE_SHOT:-}
      YT_CHANNELS: ${YT_CHANNELS:-}
      RSS_FEEDS: ${RSS_FEEDS:-}
      YT_MAX_ITEMS: ${YT_MAX_ITEMS:-}
      RSS_MAX_ITEMS: ${RSS_MAX_ITEMS:-}
<<<<<<< HEAD
    command: >-
      python -m apps.scheduler.main

=======
    env_file:
      - ../.env
    volumes:
      - ./source.yml:/app/config/source.yml:ro
    networks:
      - cinepulse_network
    command: >
      python -m apps.scheduler.main
>>>>>>> 02481001

  renderer:
    build:
      context: ..
      dockerfile: infra/Dockerfile
      target: renderer
    restart: unless-stopped
<<<<<<< HEAD
    networks: [cinepulse_network]
    # keep local-only unless you truly want it public
    ports:
      - "127.0.0.1:8100:8000"
    profiles: ["extras"]

=======
    networks:
      - cinepulse_network
    ports:
      - "8100:8000"
    # profiles: ["extras"]
>>>>>>> 02481001
<|MERGE_RESOLUTION|>--- conflicted
+++ resolved
@@ -2,20 +2,6 @@
 
 name: cinepulse
 
-<<<<<<< HEAD
-# ---------- shared bits ----------
-x-common-env: &common-env
-  env_file:
-    - ../.env
-  environment:
-    TZ: ${TZ:-UTC}
-    ENV: ${ENV:-dev}
-    DATABASE_URL: ${DATABASE_URL:-postgresql+psycopg://postgres:postgres@db:5432/cinepulse}
-    REDIS_URL: ${REDIS_URL:-redis://redis:6379/0}
-    TMDB_API_KEY: ${TMDB_API_KEY:-}
-    # inside the container
-    SOURCES_FILE: /app/config/source.yml
-=======
 networks:
   cinepulse_network:
     driver: bridge
@@ -23,7 +9,6 @@
 volumes:
   dbdata:
   redisdata:
->>>>>>> 02481001
 
 x-sources-mount: &sources-mount
   - ./source.yml:/app/config/source.yml:ro
@@ -53,16 +38,10 @@
       POSTGRES_PASSWORD: postgres
     volumes:
       - dbdata:/var/lib/postgresql/data
-<<<<<<< HEAD
-    networks: [cinepulse_network]
-    # keep DB private (NO host port). If you must access from host, use:
-    # ports: ["127.0.0.1:5432:5432"]
-=======
     networks:
       - cinepulse_network
     ports:
       - "5432:5432"
->>>>>>> 02481001
     healthcheck:
       test:
         - CMD-SHELL
@@ -70,21 +49,10 @@
       interval: 10s
       timeout: 5s
       retries: 5
-<<<<<<< HEAD
-      start_period: 10s
-
-=======
->>>>>>> 02481001
 
   redis:
     image: redis:7-alpine
     restart: unless-stopped
-<<<<<<< HEAD
-    command: ["redis-server", "--appendonly", "yes"]
-    volumes:
-      - redisdata:/data
-    networks: [cinepulse_network]
-=======
     command:
       - redis-server
       - --appendonly
@@ -93,7 +61,6 @@
       - redisdata:/data
     networks:
       - cinepulse_network
->>>>>>> 02481001
     healthcheck:
       test:
         - CMD
@@ -102,30 +69,14 @@
       interval: 10s
       timeout: 3s
       retries: 5
-<<<<<<< HEAD
-      start_period: 5s
-
 
   api:
-    <<:
-      - *common-env
-      - *logging
-=======
-
-  api:
->>>>>>> 02481001
     build:
       context: ..
       dockerfile: infra/Dockerfile
       target: api
     restart: unless-stopped
     depends_on:
-<<<<<<< HEAD
-      db: { condition: service_healthy }
-      redis: { condition: service_healthy }
-    volumes: *sources-mount
-    networks: [cinepulse_network]
-=======
       db:
         condition: service_healthy
       redis:
@@ -143,7 +94,6 @@
       - ./source.yml:/app/config/source.yml:ro
     networks:
       - cinepulse_network
->>>>>>> 02481001
     ports:
       - "127.0.0.1:18000:8000"
     healthcheck:
@@ -162,28 +112,13 @@
       timeout: 5s
       retries: 5
 
-<<<<<<< HEAD
-
   worker:
-    <<:
-      - *common-env
-      - *logging
-=======
-  worker:
->>>>>>> 02481001
     build:
       context: ..
       dockerfile: infra/Dockerfile
       target: worker
     restart: unless-stopped
     depends_on:
-<<<<<<< HEAD
-      redis: { condition: service_healthy }
-    volumes: *sources-mount
-    networks: [cinepulse_network]
-    command: >
-      sh -lc 'rq worker -u "$$REDIS_URL" default'
-=======
       redis:
         condition: service_healthy
     environment:
@@ -201,7 +136,6 @@
       - cinepulse_network
     command: >
       rq worker -u ${REDIS_URL} default
->>>>>>> 02481001
     healthcheck:
       test:
         - CMD-SHELL
@@ -215,11 +149,6 @@
       interval: 20s
       timeout: 5s
       retries: 5
-<<<<<<< HEAD
-      start_period: 10s
-
-=======
->>>>>>> 02481001
 
   scheduler:
     build:
@@ -228,12 +157,6 @@
       target: scheduler
     restart: unless-stopped
     depends_on:
-<<<<<<< HEAD
-      redis: { condition: service_healthy }
-    volumes: *sources-mount
-    networks: [cinepulse_network]
-    environment:
-=======
       redis:
         condition: service_healthy
     environment:
@@ -243,7 +166,6 @@
       REDIS_URL: ${REDIS_URL:-redis://redis:6379/0}
       TMDB_API_KEY: ${TMDB_API_KEY:-}
       SOURCES_FILE: /app/config/source.yml
->>>>>>> 02481001
       POLL_INTERVAL_MIN: ${POLL_INTERVAL_MIN:-15}
       PUBLISHED_AFTER_HOURS: ${PUBLISHED_AFTER_HOURS:-72}
       POLL_SPREAD_SEC: ${POLL_SPREAD_SEC:-2.0}
@@ -253,11 +175,6 @@
       RSS_FEEDS: ${RSS_FEEDS:-}
       YT_MAX_ITEMS: ${YT_MAX_ITEMS:-}
       RSS_MAX_ITEMS: ${RSS_MAX_ITEMS:-}
-<<<<<<< HEAD
-    command: >-
-      python -m apps.scheduler.main
-
-=======
     env_file:
       - ../.env
     volumes:
@@ -266,7 +183,6 @@
       - cinepulse_network
     command: >
       python -m apps.scheduler.main
->>>>>>> 02481001
 
   renderer:
     build:
@@ -274,17 +190,8 @@
       dockerfile: infra/Dockerfile
       target: renderer
     restart: unless-stopped
-<<<<<<< HEAD
-    networks: [cinepulse_network]
-    # keep local-only unless you truly want it public
-    ports:
-      - "127.0.0.1:8100:8000"
-    profiles: ["extras"]
-
-=======
     networks:
       - cinepulse_network
     ports:
       - "8100:8000"
-    # profiles: ["extras"]
->>>>>>> 02481001
+    # profiles: ["extras"]